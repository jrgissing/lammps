"LAMMPS WWW Site"_lws - "LAMMPS Documentation"_ld - "LAMMPS Commands"_lc :c

:link(lws,http://lammps.sandia.gov)
:link(ld,Manual.html)
:link(lc,Section_commands.html#comm)

:line

rerun command :h3

[Syntax:]

rerun file1 file2 ... keyword args ... :pre

file1,file2,... = dump file(s) to read :ulb,l
one or more keywords may be appended, keyword {dump} must appear and be last :l
keyword = {first} or {last} or {every} or {skip} or {start} or {stop} or {dump}
 {first} args = Nfirts
   Nfirst = dump timestep to start on
 {last} args = Nlast
   Nlast = dumptimestep to stop on
 {every} args = Nevery
   Nevery = read snapshots matching every this many timesteps
 {skip} args = Nskip
   Nskip = read one out of every Nskip snapshots
 {start} args = Nstart
   Nstart = timestep on which pseudo run will start
 {stop} args = Nstop
   Nstop = timestep to which pseudo run will end
 {dump} args = same as "read_dump"_read_dump.html command starting with its field arguments :pre
:ule

[Examples:]

rerun dump.file dump x y z vx vy vz
rerun dump1.txt dump2.txt first 10000 every 1000 dump x y z
<<<<<<< HEAD
rerun dump.vels dump x y z vx vy vz format molfile box yes reader lammpstrj
rerun dump.dcd dump x y z format molfile box no reader dcd
=======
rerun dump.vels dump x y z vx vy vz box yes format molfile lammpstrj
rerun dump.dcd dump x y z box no format molfile dcd
>>>>>>> b96c9934
rerun ../run7/dump.file.gz skip 2 dump x y z box yes :pre

[Description:]

Perform a psuedo simulation run where atom information is read one
snapshot at a time from a dump file(s), and energies and forces are
computed on the shapshot to produce thermodynamic or other output.

This can be useful in the following kinds of scenarios, after an
initial simulation produced the dump file:

Compute the energy and forces of snaphots using a different potential.
:ulb,l

Calculate one or more diagnostic quantities on the snapshots that
weren't computed in the initial run.  These can also be computed with
settings not used in the initial run, e.g. computing an RDF via the
"compute rdf"_compute.rdf.html command with a longer cutoff than was
used initially. :l

Calculate the portion of per-atom forces resulting from a subset of
the potential.  E.g. compute only Coulombic forces.  This can be done
by only defining only a Coulombic pair style in the rerun script.
Doing this in the original script would result in different (bad)
dynamics.  :l,ule

Conceptually, using the rerun command is like running an input script
that has a loop in it (see the "next"_next.html and "jump"_jump.html
commands).  Each iteration of the loop reads one snapshot from the
dump file via the "read_dump"_read_dump.html command, sets the
timestep to the appropriate value, and then invokes a "run"_run.html
command for zero timesteps to simply compute energy and forces, and
any other "thermodynamic output"_thermo_style.html or diagnostic info
you have defined.  This computation also invokes any fixes you have
defined that apply constraints to the system, such as "fix
shake"_fix_shake.html or "fix indent"_fix_indent.html.

Note that a simulation box must already be defined before using the
rerun command.  This can be done by the "create_box"_create_box.html,
"read_data"_read_data.html, or "read_restart"_read_restart.html
commands.

Also note that reading per-atom information from dump snapshots is
limited to the atom coordinates, velocities and image flags as
explained in the "read_dump"_read_dump.html command.  Other atom
properties, which may be necessary to compute energies and forces,
such as atom charge, or bond topology information for a molecular
system, are not read from (or even contained in) dump files.  Thus
this auxiliary information should be defined in the usual way, e.g. in
a data file read in by a "read_data"_read_data.html command, before
using the rerun command.

:line

If more than one dump file is specified, the dump files are read one
after the other.  It is assumed that snapshot timesteps will be in
ascending order.  If a snapshot is encountered that is not in
ascending order, it will cause the rerun command to complete.

The {first}, {last}, {every}, {skip} keywords determine which
snapshots are read from the dump file(s).  Snapshots are skipped until
they have a timestamp >= {Nfirst}.  When a snapshot with a timestamp >
{Nlast} is encountered, the rerun command finishes.  Note below that
the defaults for {first} and {last} are to read all snapshots.  If the
{every} keyword is set to a value > 0, then only snapshots with
timestamps that are a multiple of {Nevery} are read (the first
snapshot is always read).  If {Nevery} = 0, then this criterion is
ignored, i.e. every snapshot is read that meets the other criteria.
If the {skip} keyword is used, then after the first snapshot is read,
every Nth snapshot is read, where N = {Nskip}.  E.g. if {Nskip} = 3,
then only 1 out of every 3 snapshots is read, assuming the snapshot
timestamp is also consistent with the other criteria.

The {start} and {stop} keywords have the same meaning that they do for
the "run"_run.html command.  They only need to be defined if (a) you
are using a "fix"_fix.html command that changes some value over time,
and (b) you want the reference point for elapsed time (from start to
stop) to be different than the {first} and {last} settings.  See the
doc page for individual fixes to see which ones can be used with the
{start/stop} keywords.  Note that if you define neither of the
{start}/{stop} or {first}/{last} keywords, then LAMMPS treats the
pseudo run as going from 0 to a huge value (effectively infinity).
This means that any quantity that a fix scales as a fraction of
elapsed time in the run, will essentially remain at its intiial value.

The {dump} keyword is required and must be the last keyword specified.
Its arguments are passed internally to the "read_dump"_read_dump.html
command.  The first argument following the {dump} keyword should be
the {field1} argument of the "read_dump"_read_dump.html command.  See
the "read_dump"_read_dump.html doc page for details on the various
options it allows for extracting information from the dump file
snapshots, and for using that information to alter the LAMMPS
simulation.

:line

In general, a LAMMPS input script that uses a rerun command can
include and perform all the usual operations of an input script that
uses the "run"_run.html command.  There are a few exceptions and
points to consider, as discussed here.

Fixes that perform time integration, such as "fix nve"_fix_nve.html or
"fix npt"_fix_nh.html are not invoked, since no time integration is
performed.  Fixes that perturb or constrain the forces on atoms will
be invoked, just as they would during a normal run.  Examples are "fix
indent"_fix_indent.html and "fix langevin"_fix_langevin.html.  So you
should think carefully as to whether that makes sense for the manner
in which you are reprocessing the dump snapshots.

If you only want the rerun script to perform analyses that do not
involve pair interactions, such as use compute msd to calculated
displacements over time, you do not need to define a "pair
style"_pair_style.html, which may also mean neighbor lists will not
need to be calculated which saves time.  The "communicate
cutoff"_communicate.html command can also be used to insure ghost
atoms are acquired from far enough away for operations like bond and
angle evaluations, if no pair style is being used.

Every time a snapshot is read, the timestep for the simulation is
reset, as if the "reset_timestep"_reset_timestep.html command were
used.  This command has some restrictions as to what fixes can be
defined.  See its doc page for details.  For example, the fix
deposit"_fix_deposit.html and "fix dt/reset"_fix_dt_reset.html fixes
are in this category.  They also make no sense to use with a rerun
command.

If time-averaging fixes like "fix ave/time"_fix_ave_time.html are
used, they are invoked on timesteps that are a function of their
{Nevery}, {Nrepeat}, and {Nfreq} settings.  As an example, see the
"fix ave/time"_fix_ave_time.html doc page for details.  You must
insure those settings are consistent with the snapshot timestamps that
are read from the dump file(s).  If an averaging fix is not invoked on
a timestep it expects to be, LAMMPS will flag an error.

The various forms of LAMMPS output, as defined by the
"thermo_style"_thermo_style.html, "thermo"_thermo.html,
"dump"_dump.html, and "restart"_restart.html commands occur on
specific timesteps.  If successvive dump snapshots skip those
timesteps, then no output will be produced.  E.g. if you request
thermodynamic output every 100 steps, but the dump file snapshots are
every 1000 steps, then you will only see thermodynamic output every
1000 steps.

:line

[Restrictions:]

To read gzipped dump files, you must compile LAMMPS with the
-DLAMMPS_GZIP option - see the "Making
LAMMPS"_Section_start.html#start_2 section of the documentation.

[Related commands:]

"read_dump"_read_dump.html

[Default:]

The option defaults are first = 0, last = a huge value (effectively
infinity), start = same as first, stop = same as last, every = 0, skip
= 1;<|MERGE_RESOLUTION|>--- conflicted
+++ resolved
@@ -34,13 +34,8 @@
 
 rerun dump.file dump x y z vx vy vz
 rerun dump1.txt dump2.txt first 10000 every 1000 dump x y z
-<<<<<<< HEAD
-rerun dump.vels dump x y z vx vy vz format molfile box yes reader lammpstrj
-rerun dump.dcd dump x y z format molfile box no reader dcd
-=======
 rerun dump.vels dump x y z vx vy vz box yes format molfile lammpstrj
 rerun dump.dcd dump x y z box no format molfile dcd
->>>>>>> b96c9934
 rerun ../run7/dump.file.gz skip 2 dump x y z box yes :pre
 
 [Description:]
