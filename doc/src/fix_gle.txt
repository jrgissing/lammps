"LAMMPS WWW Site"_lws - "LAMMPS Documentation"_ld - "LAMMPS Commands"_lc :c

:link(lws,http://lammps.sandia.gov)
:link(ld,Manual.html)
:link(lc,Section_commands.html#comm)

:line

fix gle command :h3

[Syntax:]

fix ID id-group gle Ns Tstart Tstop seed Amatrix \[noneq Cmatrix\] \[every stride\] :pre

ID, group-ID are documented in "fix"_fix.html command :ulb,l
gle = style name of this fix command :l
Ns = number of additional fictitious momenta :l
Tstart, Tstop = temperature ramp during the run :l
Amatrix = file to read the drift matrix A from :l
seed = random number seed to use for generating noise (positive integer) :l
zero or more keyword/value pairs may be appended :l
<<<<<<< HEAD
keyword = {noneq} and/or {every}
  {noneq} Cmatrix  = file to read the non-equilibrium covariance matrix from
  {every} stride   = apply the GLE once every time steps. Reduces the accuracy
      of the integration of the GLE, but has *no effect* on the accuracy of equilibrium
      sampling. It might change sampling properties when used together with {noneq}.
=======
  keyword = {noneq} or {every}
    {noneq} Cmatrix  = file to read the non-equilibrium covariance matrix from 
    {every} stride   = apply the GLE once every time steps. Reduces the accuracy
        of the integration of the GLE, but has *no effect* on the accuracy of equilibrium
        sampling. It might change sampling properties when used together with {noneq}. :pre
>>>>>>> 484122b8
:ule

[Examples:]

fix 3 boundary gle 6 300 300 31415 smart.A
fix 1 all gle 6 300 300 31415 qt-300k.A noneq qt-300k.C :pre

[Description:]

Apply a Generalized Langevin Equation (GLE) thermostat as described
in "(Ceriotti)"_#Ceriotti. The formalism allows one to obtain a number
of different effects ranging from efficient sampling of all
vibrational modes in the system to inexpensive (approximate)
modelling of nuclear quantum effects. Contrary to
"fix langevin"_fix_langevin.html, this fix performs both
thermostatting and evolution of the Hamiltonian equations of motion, so it
should not be used together with "fix nve"_fix_nve.html -- at least not
on the same atom groups.

Each degree of freedom in the thermostatted group is supplemented
with Ns additional degrees of freedom s, and the equations of motion
become

dq/dt=p/m
d(p,s)/dt=(F,0) - A(p,s) + B dW/dt :pre

where F is the physical force, A is the drift matrix (that generalizes
the friction in Langevin dynamics), B is the diffusion term and dW/dt
un-correlated Gaussian random forces. The A matrix couples the physical
(q,p) dynamics with that of the additional degrees of freedom,
and makes it possible to obtain effectively a history-dependent
noise and friction kernel.

The drift matrix should be given as an external file {Afile},
as a (Ns+1 x Ns+1) matrix in inverse time units. Matrices that are
optimal for a given application and the system of choice can be
obtained from "(GLE4MD)"_#GLE4MD.

Equilibrium sampling a temperature T is obtained by specifiying the
target value as the {Tstart} and {Tstop} arguments, so that the diffusion
matrix that gives canonical sampling for a given A is computed automatically.
However, the GLE framework also allow for non-equilibrium sampling, that
can be used for instance to model inexpensively zero-point energy
effects "(Ceriotti2)"_#Ceriotti2. This is achieved specifying the
{noneq} keyword followed by the name of the file that contains the
static covariance matrix for the non-equilibrium dynamics.

Since integrating GLE dynamics can be costly when used together with
simple potentials, one can use the {every} optional keyword to
apply the Langevin terms only once every several MD steps, in a
multiple time-step fashion. This should be used with care when doing
non-equilibrium sampling, but should have no effect on equilibrium
averages when using canonical sampling.

The random number {seed} must be a positive integer.  A Marsaglia random
number generator is used.  Each processor uses the input seed to
generate its own unique seed and its own stream of random numbers.
Thus the dynamics of the system will not be identical on two runs on
different numbers of processors.

Note also that the Generalized Langevin Dynamics scheme that is
implemented by the "fix gld"_fix_gld.html scheme is closely related
to the present one. In fact, it should be always possible to cast the
Prony series form of the memory kernel used by GLD into an appropriate
input matrix for "fix gle"_fix_gle.html. While the GLE scheme is more
general, the form used by "fix gld"_fix_gld.html can be more directly
related to the representation of an implicit solvent environment.

[Restart, fix_modify, output, run start/stop, minimize info:]

The instantaneous values of the extended variables are written to
"binary restart files"_restart.html.  Because the state of the random
number generator is not saved in restart files, this means you cannot
do "exact" restarts with this fix, where the simulation continues on
the same as if no restart had taken place. However, in a statistical
sense, a restarted simulation should produce the same behavior.
Note however that you should use a different seed each time you
restart, otherwise the same sequence of random numbers will be used
each time, which might lead to stochastic synchronization and
subtle artefacts in the sampling.

This fix can ramp its target temperature over multiple runs, using the
{start} and {stop} keywords of the "run"_run.html command.  See the
"run"_run.html command for details of how to do this.

The "fix_modify"_fix_modify.html {energy} option is supported by this
fix to add the energy change induced by Langevin thermostatting to the
system's potential energy as part of "thermodynamic
output"_thermo_style.html.

This fix computes a global scalar which can be accessed by various
"output commands"_Section_howto.html#howto_15.  The scalar is the
cummulative energy change due to this fix.  The scalar value
calculated by this fix is "extensive".

[Restrictions:]

The GLE thermostat in its current implementation should not be used
with rigid bodies, SHAKE or RATTLE. It is expected that all the
thermostatted degrees of freedom are fully flexible, and the sampled
ensemble will not be correct otherwise.

In order to perform constant-pressure simulations please use
"fix press/berendsen"_fix_press_berendsen.html, rather than
"fix npt"_fix_nh.html, to avoid duplicate integration of the
equations of motion.

This fix is part of the USER-MISC package.  It is only enabled if LAMMPS
was built with that package.  See the "Making
LAMMPS"_Section_start.html#start_3 section for more info.

[Related commands:]

"fix nvt"_fix_nh.html, "fix temp/rescale"_fix_temp_rescale.html, "fix
viscous"_fix_viscous.html, "fix nvt"_fix_nh.html, "pair_style
dpd/tstat"_pair_dpd.html, "fix gld"_fix_gld.html

:line

:link(Ceriotti)
[(Ceriotti)] Ceriotti, Bussi and Parrinello, J Chem Theory Comput 6,
1170-80 (2010)

:link(GLE4MD)
[(GLE4MD)] "http://epfl-cosmo.github.io/gle4md/"_http://epfl-cosmo.github.io/gle4md/

:link(Ceriotti2)
[(Ceriotti2)] Ceriotti, Bussi and Parrinello, Phys Rev Lett 103,
030603 (2009)<|MERGE_RESOLUTION|>--- conflicted
+++ resolved
@@ -19,19 +19,11 @@
 Amatrix = file to read the drift matrix A from :l
 seed = random number seed to use for generating noise (positive integer) :l
 zero or more keyword/value pairs may be appended :l
-<<<<<<< HEAD
-keyword = {noneq} and/or {every}
-  {noneq} Cmatrix  = file to read the non-equilibrium covariance matrix from
-  {every} stride   = apply the GLE once every time steps. Reduces the accuracy
-      of the integration of the GLE, but has *no effect* on the accuracy of equilibrium
-      sampling. It might change sampling properties when used together with {noneq}.
-=======
   keyword = {noneq} or {every}
     {noneq} Cmatrix  = file to read the non-equilibrium covariance matrix from 
     {every} stride   = apply the GLE once every time steps. Reduces the accuracy
         of the integration of the GLE, but has *no effect* on the accuracy of equilibrium
         sampling. It might change sampling properties when used together with {noneq}. :pre
->>>>>>> 484122b8
 :ule
 
 [Examples:]
