--- conflicted
+++ resolved
@@ -564,15 +564,9 @@
 
 Make.py -p ^manybody -a machine :pre
 
-<<<<<<< HEAD
 Supporting info:
 
-Examples: Pair Styles section of "Section commands
-=======
-Supporting info: 
- 
 Examples: Pair Styles section of "Section
->>>>>>> 45e50b46
 3.5"_Section_commands.html#cmd_5, examples/comb, examples/eim,
 examples/nb3d, examples/vashishta
 
