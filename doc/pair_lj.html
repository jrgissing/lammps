--- conflicted
+++ resolved
@@ -33,11 +33,7 @@
 </P>
 <PRE>pair_style style args 
 </PRE>
-<<<<<<< HEAD
-<UL><LI>style = <I>lj/cut</I> or <I>lj/cut/gpu</I> or <I>lj/cut/omp</I> or <I>lj/cut/opt</I> or <I>lj/cut/coul/cut</I>         or <I>lj/cut/coul/debye</I> or <I>lj/cut/coul/long</I> or <I>lj/cut/coul/long/tip4p</I>
-=======
 <UL><LI>style = <I>lj/cut</I> or <I>lj/cut/gpu</I> or <I>lj/cut/opt</I> or <I>lj/cut/coul/cut</I>         or <I>lj/cut/coul/debye</I> or <I>lj/cut/coul/long</I> or <I>lj/cut/coul/long/tip4p</I>
->>>>>>> 8ba792f1
 <LI>args = list of arguments for a particular style 
 </UL>
 <PRE>  <I>lj/cut</I> args = cutoff
