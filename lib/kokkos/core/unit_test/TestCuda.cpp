--- conflicted
+++ resolved
@@ -53,11 +53,6 @@
 
 #include <impl/Kokkos_ViewTileLeft.hpp>
 #include <TestTile.hpp>
-<<<<<<< HEAD
-
-#endif
-=======
->>>>>>> 97878b1a
 
 //----------------------------------------------------------------------------
 
@@ -442,11 +437,6 @@
   TestTile::test< Kokkos::Cuda , 8 , 8 >( 9 , 11 );
 }
 
-<<<<<<< HEAD
-#endif
-
-=======
->>>>>>> 97878b1a
 TEST_F( cuda , view_aggregate )
 {
   TestViewAggregate< Kokkos::Cuda >();
