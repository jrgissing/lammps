--- conflicted
+++ resolved
@@ -62,7 +62,6 @@
   double gpu_split=GBMF.device->particle_split();
   int first_gpu=GBMF.device->first_device();
   int last_gpu=GBMF.device->last_device();
-  MPI_Comm world=GBMF.device->world();
   int world_me=GBMF.device->world_me();
   int gpu_rank=GBMF.device->gpu_rank();
   int procs_per_gpu=GBMF.device->procs_per_gpu();
@@ -87,11 +86,7 @@
       return false;
   }
 
-<<<<<<< HEAD
-  MPI_Barrier(world);
-=======
   GBMF.device->world_barrier();
->>>>>>> a499b284
   if (message)
     fprintf(screen,"Done.\n");
         
