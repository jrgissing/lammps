# *
# *_________________________________________________________________________*
# *      Fortran Library for Reactive Force Field                           *
# *      DESCRIPTION: SEE READ-ME                                           *
# *      FILE NAME: Makefile                                                *
# *      CONTRIBUTING AUTHORS: Hansohl Cho(MIT), Aidan Thompson(SNL)        *
# *                            and Greg Wagner(SNL)                         * 
# *      CONTACT: hansohl@mit.edu, athompson@sandia.gov, gjwagne@sandia.gov *
# *_________________________________________________________________________*/

# To compile and link LAMMPS to the reax library generated by this Makefile,
# you need to first install the reax package (make yes-reax), after which the
# file Makefile.package should look something like:

# PKG_INC =  -I../../lib/reax
# PKG_PATH = -L../../lib/reax
# PKG_LIB =  -lreax 

# PKG_SYSPATH = $(reax_SYSPATH) 
# PKG_SYSLIB =  $(reax_SYSLIB) 
 
# The reax_SYSPATH and reax_SYSLIB variables contain compiler options
# giving the paths of needed FORTRAN libraries, and their names, respectively
#
# For Makefile.gfortran, try
#
# reax_SYSPATH = -L/usr/lib
# reax_SYSLIB = -lgfortran 

SHELL = /bin/sh

# ------ FILES ------

SRC = reax_connect.F reax_inout.F reax_lammps.F reax_poten.F reax_reac.F reax_charges.F

HEADERFILES = reax_defs.h *.blk 

# ------ DEFINITIONS ------

LIB = libreax.a
OBJ =   $(SRC:.F=.o)

# ------ SETTINGS ------

F90 =           gfortran
<<<<<<< HEAD
F90FLAGS =      -O3 -Wall -march=native -mpc64 -ffast-math -funroll-loops -fno-second-underscore
=======
F90FLAGS =      -O -fPIC -fno-second-underscore
>>>>>>> e02a64ec
ARCHIVE =	ar
ARCHFLAG =	-rc
USRLIB =
SYSLIB =

# ------ MAKE PROCEDURE ------

lib: 	$(OBJ)
	$(ARCHIVE) $(ARFLAGS) $(LIB) $(OBJ)

# ------ COMPILE RULES ------

%.o:%.F $(HEADERFILES)
	$(F90) $(F90FLAGS) -c $<

# ------ CLEAN ------

clean:
	-rm *.o $(LIB)<|MERGE_RESOLUTION|>--- conflicted
+++ resolved
@@ -43,11 +43,7 @@
 # ------ SETTINGS ------
 
 F90 =           gfortran
-<<<<<<< HEAD
-F90FLAGS =      -O3 -Wall -march=native -mpc64 -ffast-math -funroll-loops -fno-second-underscore
-=======
-F90FLAGS =      -O -fPIC -fno-second-underscore
->>>>>>> e02a64ec
+F90FLAGS =      -O3 -Wall -march=native -mpc64 -ffast-math -funroll-loops -fno-second-underscore -fPIC
 ARCHIVE =	ar
 ARCHFLAG =	-rc
 USRLIB =
