--- conflicted
+++ resolved
@@ -745,11 +745,7 @@
 {
   void *cutptr = NULL;
   void *ptr;
-<<<<<<< HEAD
-  double cutvalue=0.0;
-=======
   double cutvalue = 0.0;
->>>>>>> f350cc4e
 
   for (int m = 0; m < nstyles; m++) {
     ptr = styles[m]->extract(str,dim);
