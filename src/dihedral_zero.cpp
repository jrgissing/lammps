--- conflicted
+++ resolved
@@ -117,10 +117,5 @@
 
 void DihedralZero::write_data(FILE *fp, char **type) {
   for (int i = 1; i <= atom->ndihedraltypes; i++)
-<<<<<<< HEAD
     fprintf(fp,"%s\n",type[i-1]);
-}
-=======
-    fprintf(fp,"%d\n",i);
-}
->>>>>>> 67041a54
+}