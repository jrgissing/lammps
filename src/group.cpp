--- conflicted
+++ resolved
@@ -186,12 +186,8 @@
     if (narg > 3 &&
         (strcmp(arg[2],"<") == 0 || strcmp(arg[2],">") == 0 ||
          strcmp(arg[2],"<=") == 0 || strcmp(arg[2],">=") == 0 ||
-<<<<<<< HEAD
-         strcmp(arg[2],"<>") == 0 || strcmp(arg[2],"==") == 0)) {
-=======
          strcmp(arg[2],"==") == 0 || strcmp(arg[2],"!=") == 0 ||
          strcmp(arg[2],"<>") == 0)) {
->>>>>>> 5593d42f
 
       int condition = -1;
       if (strcmp(arg[2],"<") == 0) condition = LT;
