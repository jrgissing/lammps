--- conflicted
+++ resolved
@@ -99,13 +99,8 @@
   force_flag = 0;
   foriginal[0] = foriginal[1] = foriginal[2] = 0.0;
 
-<<<<<<< HEAD
-  maxatom = -1;
-  sforce = NULL;
-=======
   maxatom = atom->nmax;
   memory->create(sforce,maxatom,3,"setforce:sforce");
->>>>>>> cf0cd2e9
 }
 
 /* ---------------------------------------------------------------------- */
