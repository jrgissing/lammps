--- conflicted
+++ resolved
@@ -645,50 +645,8 @@
     atom->map_set();
   }
 
-<<<<<<< HEAD
-  // uflag[i] = 1 for each owned atom appearing in dump
-  // ucflag = similar flag for each chunk atom, used in process_atoms()
-
-  int nlocal = atom->nlocal;
-  memory->create(uflag,nlocal,"read_dump:uflag");
-  for (int i = 0; i < nlocal; i++) uflag[i] = 0;
-  memory->create(ucflag,CHUNK,"read_dump:ucflag");
-  memory->create(ucflag_all,CHUNK,"read_dump:ucflag");
-
-  // read, broadcast, and process atoms from snapshot in chunks
-
-  addproc = -1;
-
-  int nchunk;
-  bigint nread = 0;
-  while (nread < nsnapatoms) {
-    nchunk = MIN(nsnapatoms-nread,CHUNK);
-    if (me == 0) reader->read_atoms(nchunk,nfield,fields);
-    MPI_Bcast(&fields[0][0],nchunk*nfield,MPI_DOUBLE,0,world);
-    process_atoms(nchunk);
-    nread += nchunk;
-  }
-
-  // if addflag = YESADD or KEEPADD, update total atom count
-
-  if (addflag == YESADD || addflag == KEEPADD) {
-    bigint nblocal = atom->nlocal;
-    MPI_Allreduce(&nblocal,&atom->natoms,1,MPI_LMP_BIGINT,MPI_SUM,world);
-  }
-
-  // if addflag = YESADD, assign IDs to new snapshot atoms
-
-  if (addflag == YESADD) {
-    if (atom->natoms < 0 || atom->natoms >= MAXBIGINT)
-      error->all(FLERR,"Too many total atoms");
-    if (atom->tag_enable) atom->tag_extend();
-  }
-
-  // if trimflag set, delete atoms not replaced by snapshot atoms
-=======
   // each proc now owns both old and new info for same subset of atoms
   // update each local atom with new info
->>>>>>> 4e9b987f
 
   process_atoms();
 
