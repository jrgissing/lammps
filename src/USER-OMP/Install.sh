# Install/unInstall package files in LAMMPS
# do not install child files if parent does not exist

for file in *_omp.cpp *_omp.h; do
    # let us see if the "rain man" can count the toothpicks...
   ofile=`echo $file | sed -e s,\\\\\\(.\\*\\\\\\)_omp\\\\.\\\\\\(h\\\\\\|cpp\\\\\\),\\\\1.\\\\2,`

  if (test $1 = 1) then
<<<<<<< HEAD

=======
>>>>>>> fa80bceb
    if (test $file = "thr_omp.h") || (test $file = "thr_omp.cpp") then
      :  # always install those files.
    elif (test ! -e ../$ofile) then
      continue
    fi

    cp $file ..

  elif (test $1 = 0) then
<<<<<<< HEAD

    rm -f ../$file
  fi
done


if (test $1 = 1) then

  cp thr_data.h ..
  cp thr_data.cpp ..

  cp pppm_proxy.h ..
  cp pppm_proxy.cpp ..

  cp pair_lj_charmm_coul_pppm_omp.h ..
  cp pair_lj_charmm_coul_pppm_omp.cpp ..

elif (test $1 = 0) then

  rm -f ../thr_data.h
  rm -f ../thr_data.cpp

  rm -f ../pppm_proxy.h
  rm -f ../pppm_proxy.cpp

  rm -f ../pair_lj_charmm_coul_pppm_omp.h
  rm -f ../pair_lj_charmm_coul_pppm_omp.cpp
fi
=======
    rm -f ../$file
  fi
done
>>>>>>> fa80bceb
<|MERGE_RESOLUTION|>--- conflicted
+++ resolved
@@ -6,10 +6,6 @@
    ofile=`echo $file | sed -e s,\\\\\\(.\\*\\\\\\)_omp\\\\.\\\\\\(h\\\\\\|cpp\\\\\\),\\\\1.\\\\2,`
 
   if (test $1 = 1) then
-<<<<<<< HEAD
-
-=======
->>>>>>> fa80bceb
     if (test $file = "thr_omp.h") || (test $file = "thr_omp.cpp") then
       :  # always install those files.
     elif (test ! -e ../$ofile) then
@@ -19,12 +15,9 @@
     cp $file ..
 
   elif (test $1 = 0) then
-<<<<<<< HEAD
-
     rm -f ../$file
   fi
 done
-
 
 if (test $1 = 1) then
 
@@ -47,9 +40,4 @@
 
   rm -f ../pair_lj_charmm_coul_pppm_omp.h
   rm -f ../pair_lj_charmm_coul_pppm_omp.cpp
-fi
-=======
-    rm -f ../$file
-  fi
-done
->>>>>>> fa80bceb
+fi