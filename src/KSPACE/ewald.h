--- conflicted
+++ resolved
@@ -33,12 +33,7 @@
   virtual void compute(int, int);
   double memory_usage();
 
-<<<<<<< HEAD
  protected:
-  double PI;
-=======
- private:
->>>>>>> fa80bceb
   double precision;
   int kcount,kmax,kmax3d,kmax_created;
   double qqrd2e;
