--- conflicted
+++ resolved
@@ -231,11 +231,7 @@
   rho0 = nktv2p*force->mvv2e*masstot/v0;
 
   t_target = 0.01;
-<<<<<<< HEAD
-  ke_target = tdof * boltz * t_target;
-=======
   ke_target = tdof*boltz*t_target;
->>>>>>> 78d7b4af
 
   pe->addstep(update->ntimestep+1);
 }
