--- conflicted
+++ resolved
@@ -51,14 +51,9 @@
   int dynamic_group_allow;       // 1 if can be used with dynamic group, else 0
   int dof_flag;                  // 1 if has dof() method (not min_dof())
   int special_alter_flag;        // 1 if has special_alter() meth for spec lists
-<<<<<<< HEAD
-  int respa_level_support;       // 1 if the fix can run at custom RESPA level
-  int respa_level;               // respa level this fix is run on (0 is outer)
-=======
   int enforce2d_flag;            // 1 if has enforce2d method
   int respa_level_support;       // 1 if fix supports fix_modify respa
   int respa_level;               // which respa level to apply fix (1-Nrespa)
->>>>>>> 4569c387
 
   int scalar_flag;               // 0/1 if compute_scalar() function exists
   int vector_flag;               // 0/1 if compute_vector() function exists
