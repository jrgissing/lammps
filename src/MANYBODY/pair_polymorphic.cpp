/* ----------------------------------------------------------------------
   LAMMPS - Large-scale Atomic/Molecular Massively Parallel Simulator
   http://lammps.sandia.gov, Sandia National Laboratories
   Steve Plimpton, sjplimp@sandia.gov

   Copyright (2003) Sandia Corporation.  Under the terms of Contract
   DE-AC04-94AL85000 with Sandia Corporation, the U.S. Government retains
   certain rights in this software.  This software is distributed under 
   the GNU General Public License.

   See the README file in the top-level LAMMPS directory.
------------------------------------------------------------------------- */

/* ----------------------------------------------------------------------
   Contributing author: Reese Jones, Xiaowang Zhou (SNL)
   This modifies from pair_tersoff.cpp by Aidan Thompson (SNL)
------------------------------------------------------------------------- */

#include <math.h>
#include <stdio.h>
#include <stdlib.h>
#include <string.h>
#include "pair_polymorphic.h"
#include "atom.h"
#include "neighbor.h"
#include "neigh_list.h"
#include "neigh_request.h"
#include "force.h"
#include "comm.h"
#include "memory.h"
#include "error.h"

#include "math_const.h"

using namespace LAMMPS_NS;
using namespace MathConst;

#define MAXLINE 1024
#define DELTA 4

/* ---------------------------------------------------------------------- */

PairPolymorphic::PairPolymorphic(LAMMPS *lmp) : Pair(lmp)
{
  single_enable = 0;
  one_coeff = 1;

  nelements = 0;
  elements = NULL;
  pairParameters = NULL;
  tripletParameters = NULL;
  elem2param = NULL;
  elem3param = NULL;
<<<<<<< HEAD
=======
  map = NULL;
>>>>>>> 3b6a3f4e
  epsilon = 0.0;
  neighsize = 0;
  firstneighV = NULL;
  firstneighW = NULL;
  firstneighW1 = NULL;
  delxV = NULL;
  delyV = NULL;
  delzV = NULL;
  drV = NULL;
  delxW = NULL;
  delyW = NULL;
  delzW = NULL;
  drW = NULL;
}

/* ----------------------------------------------------------------------
   check if allocated, since class can be destructed when incomplete
------------------------------------------------------------------------- */

PairPolymorphic::~PairPolymorphic()
{
  if (elements)
    for (int i = 0; i < nelements; i++) delete [] elements[i];
  delete [] elements;
  delete [] match;
  memory->destroy(pairParameters);
  memory->destroy(tripletParameters);
  memory->destroy(elem2param);
  memory->destroy(elem3param);
  if (allocated) {
    memory->destroy(setflag);
    memory->destroy(cutsq);
    delete [] map;
    delete [] firstneighV; 
    delete [] firstneighW; 
    delete [] firstneighW1;
    delete [] delxV; 
    delete [] delyV; 
    delete [] delzV; 
    delete [] drV; 
    delete [] delxW; 
    delete [] delyW; 
    delete [] delzW; 
    delete [] drW; 
  }
}

/* ---------------------------------------------------------------------- */

void PairPolymorphic::compute(int eflag, int vflag)
{
<<<<<<< HEAD
  int i,j,k,ii,jj,kk,kk1,inum,jnum;
  int itag,jtag,itype,jtype,ktype;
=======
  tagint itag,jtag;
  int i,j,k,ii,jj,kk,kk1,inum,jnum;
  int itype,jtype,ktype;
>>>>>>> 3b6a3f4e
  int iparam_ii,iparam_jj,iparam_kk,iparam_ij,iparam_ik,iparam_ijk;
  double xtmp,ytmp,ztmp,delx,dely,delz,evdwl,fpair;
  double rsq,rsq1,rsq2,r0,r1,r2;
  double delr1[3],delr2[3],fi[3],fj[3],fk[3];
  double zeta_ij,prefactor,wfac,pfac,gfac,fa,fa_d,bij,bij_d;
  double costheta;
  int *ilist,*jlist,*numneigh,**firstneigh;
  double emb;

  evdwl = 0.0;
  if (eflag || vflag) ev_setup(eflag,vflag);
  else evflag = vflag_fdotr = vflag_atom = 0;

  double **x = atom->x;
  double **f = atom->f;
<<<<<<< HEAD
  int *tag = atom->tag;
=======
  tagint *tag = atom->tag;
>>>>>>> 3b6a3f4e
  int *type = atom->type;
  int nlocal = atom->nlocal;
  int newton_pair = force->newton_pair;

  inum = list->inum;
  ilist = list->ilist;
  numneigh = list->numneigh;
  firstneigh = list->firstneigh;

  // loop over full neighbor list of my atoms

  for (ii = 0; ii < inum; ii++) {
    i = ilist[ii];
    itag = tag[i];
    itype = map[type[i]];
    xtmp = x[i][0];
    ytmp = x[i][1];
    ztmp = x[i][2];

    jlist = firstneigh[i];
    jnum = numneigh[i];

    if (neighsize < jnum) {
      delete [] firstneighV;
      delete [] delxV;
      delete [] delyV;
      delete [] delzV;
      delete [] drV;
      delete [] firstneighW;
      delete [] delxW;
      delete [] delyW;
      delete [] delzW;
      delete [] drW;
      delete [] firstneighW1;
      neighsize = jnum + 20;
      firstneighV = new int[neighsize];
      delxV = new double[neighsize];
      delyV = new double[neighsize];
      delzV = new double[neighsize];
      drV = new double[neighsize];
      firstneighW = new int[neighsize];
      delxW = new double[neighsize];
      delyW = new double[neighsize];
      delzW = new double[neighsize];
      drW = new double[neighsize];
      firstneighW1 = new int[neighsize];
    }

    if (eta) {
      iparam_ii = elem2param[itype][itype];
      PairParameters & p = pairParameters[iparam_ii];
      emb = (p.F)->get_vmax();
    }

    numneighV = -1;
    numneighW = -1;

    for (jj = 0; jj < jnum; jj++) {
      j = jlist[jj];
      j &= NEIGHMASK;
      jtype = map[type[j]];

      delx = xtmp - x[j][0];
      dely = ytmp - x[j][1];
      delz = ztmp - x[j][2];
      rsq = delx*delx + dely*dely + delz*delz;
      if (rsq >= cutmaxsq) continue;
      r0 = sqrt(rsq);

      iparam_ij = elem2param[itype][jtype];
      PairParameters & p = pairParameters[iparam_ij];

// do not include the neighbor if get_vmax() <= epsilon because the function is near zero
      if (eta) {
        if (emb > epsilon) {
          iparam_jj = elem2param[jtype][jtype];
          PairParameters & q = pairParameters[iparam_jj];
          if (rsq < (q.W)->get_xmaxsq() && (q.W)->get_vmax() > epsilon) {
            numneighW = numneighW + 1;
            firstneighW[numneighW] = j;
            delxW[numneighW] = delx;
            delyW[numneighW] = dely;
            delzW[numneighW] = delz;
            drW[numneighW] =  r0;
          }
        }
      } else {
        if ((p.F)->get_vmax() > epsilon) {
          if (rsq < (p.V)->get_xmaxsq() && (p.V)->get_vmax() > epsilon) {
            numneighV = numneighV + 1;
            firstneighV[numneighV] = j;
            delxV[numneighV] = delx;
            delyV[numneighV] = dely;
            delzV[numneighV] = delz;
            drV[numneighV] =  r0;
          }
          if (rsq < (p.W)->get_xmaxsq() && (p.W)->get_vmax() > epsilon) {
            numneighW = numneighW + 1;
            firstneighW[numneighW] = j;
            delxW[numneighW] = delx;
            delyW[numneighW] = dely;
            delzW[numneighW] = delz;
            drW[numneighW] =  r0;
          }
        }
      }

    // two-body interactions, skip half of them

      jtag = tag[j];
      if (itag > jtag) {
	if ((itag+jtag) % 2 == 0) continue;
      } else if (itag < jtag) {
	if ((itag+jtag) % 2 == 1) continue;
      } else {
	if (x[j][2] < x[i][2]) continue;
	if (x[j][2] == ztmp && x[j][1] < ytmp) continue;
	if (x[j][2] == ztmp && x[j][1] == ytmp && x[j][0] < xtmp) continue;
      }

      if (rsq >= (p.U)->get_xmaxsq() || (p.U)->get_vmax() <= epsilon) continue;
      (p.U)->value(r0,evdwl,eflag,fpair,1);
      fpair = -fpair/r0;

      f[i][0] += delx*fpair;
      f[i][1] += dely*fpair;
      f[i][2] += delz*fpair;
      f[j][0] -= delx*fpair;
      f[j][1] -= dely*fpair;
      f[j][2] -= delz*fpair;

      if (evflag) ev_tally(i,j,nlocal,newton_pair,
			   evdwl,0.0,fpair,delx,dely,delz);
    }

    if (eta) {

      if (emb > epsilon) {

        iparam_ii = elem2param[itype][itype];
        PairParameters & p = pairParameters[iparam_ii];

        // accumulate bondorder zeta for each i-j interaction via loop over k

        zeta_ij = 0.0;

        for (kk = 0; kk <= numneighW; kk++) {
          k = firstneighW[kk];
          ktype = map[type[k]];
 
          iparam_kk = elem2param[ktype][ktype];
          PairParameters & q = pairParameters[iparam_kk];

          (q.W)->value(drW[kk],wfac,1,fpair,0);

          zeta_ij += wfac;
        }

        // pairwise force due to zeta

        (p.F)->value(zeta_ij,bij,1,bij_d,1);

        prefactor = 0.5* bij_d;
        if (eflag) evdwl = -0.5*bij;

        if (evflag) ev_tally(i,i,nlocal,newton_pair,evdwl,0.0,0.0,delx,dely,delz);

        // attractive term via loop over k

        for (kk = 0; kk <= numneighW; kk++) {
          k = firstneighW[kk];
          ktype = map[type[k]];

          delr2[0] = -delxW[kk];
          delr2[1] = -delyW[kk];
          delr2[2] = -delzW[kk];

          iparam_kk = elem2param[ktype][ktype];
          PairParameters & q = pairParameters[iparam_kk];

          (q.W)->value(drW[kk],wfac,0,fpair,1);
          fpair = -prefactor*fpair/drW[kk];

          f[i][0] += delr2[0]*fpair;
          f[i][1] += delr2[1]*fpair;
          f[i][2] += delr2[2]*fpair;
          f[k][0] -= delr2[0]*fpair;
          f[k][1] -= delr2[1]*fpair;
          f[k][2] -= delr2[2]*fpair;
 
          if (vflag_atom) v_tally2(i, k, -fpair, delr2);
        }
      }

    } else {

      for (jj = 0; jj <= numneighV; jj++) {
        j = firstneighV[jj];
        jtype = map[type[j]];

        iparam_ij = elem2param[itype][jtype];
        PairParameters & p = pairParameters[iparam_ij];

        delr1[0] = -delxV[jj];
        delr1[1] = -delyV[jj];
        delr1[2] = -delzV[jj];
        r1 = drV[jj];

        // accumulate bondorder zeta for each i-j interaction via loop over k

        zeta_ij = 0.0;

        numneighW1 = -1;
        for (kk = 0; kk <= numneighW; kk++) {
          k = firstneighW[kk];
          if (j == k) continue;
          ktype = map[type[k]];
          iparam_ijk = elem3param[jtype][itype][ktype]; 
          TripletParameters & trip = tripletParameters[iparam_ijk];
          if ((trip.G)->get_vmax() <= epsilon) continue;

          numneighW1 = numneighW1 + 1;
          firstneighW1[numneighW1] = kk;

          delr2[0] = -delxW[kk];
          delr2[1] = -delyW[kk];
          delr2[2] = -delzW[kk];
          r2 = drW[kk];

          costheta = (delr1[0]*delr2[0] + delr1[1]*delr2[1] +
                      delr1[2]*delr2[2]) / (r1*r2);

          iparam_ik = elem2param[itype][ktype];
          PairParameters & q = pairParameters[iparam_ik];

          (q.W)->value(r2,wfac,1,fpair,0);
          (q.P)->value(r1-(p.xi)*r2,pfac,1,fpair,0);
          (trip.G)->value(costheta,gfac,1,fpair,0);
 
          zeta_ij += wfac*pfac*gfac;
        }

        // pairwise force due to zeta

        (p.V)->value(r1,fa,1,fa_d,1);
        (p.F)->value(zeta_ij,bij,1,bij_d,1);
        fpair = -0.5*bij*fa_d / r1;
        prefactor = 0.5* fa * bij_d;
        if (eflag) evdwl = -0.5*bij*fa;
 
        f[i][0] += delr1[0]*fpair;
        f[i][1] += delr1[1]*fpair;
        f[i][2] += delr1[2]*fpair;
        f[j][0] -= delr1[0]*fpair;
        f[j][1] -= delr1[1]*fpair;
        f[j][2] -= delr1[2]*fpair;
 
        if (evflag) ev_tally(i,j,nlocal,newton_pair,
                             evdwl,0.0,-fpair,-delr1[0],-delr1[1],-delr1[2]);

        // attractive term via loop over k

        for (kk1 = 0; kk1 <= numneighW1; kk1++) {
          kk = firstneighW1[kk1];
          k = firstneighW[kk];
          ktype = map[type[k]];
          iparam_ijk = elem3param[jtype][itype][ktype];
          TripletParameters & trip = tripletParameters[iparam_ijk];

          delr2[0] = -delxW[kk];
          delr2[1] = -delyW[kk];
          delr2[2] = -delzW[kk];
          r2 = drW[kk];

          iparam_ik = elem2param[itype][ktype];
          PairParameters & q = pairParameters[iparam_ik];
 
          attractive(&q,&trip,prefactor,r1,r2,delr1,delr2,fi,fj,fk);
 
          f[i][0] += fi[0];
          f[i][1] += fi[1];
          f[i][2] += fi[2];
          f[j][0] += fj[0];
          f[j][1] += fj[1];
          f[j][2] += fj[2];
          f[k][0] += fk[0];
          f[k][1] += fk[1];
          f[k][2] += fk[2];
 
          if (vflag_atom) v_tally3(i,j,k,fj,fk,delr1,delr2);
        }
      }
    }
  }
  if (vflag_fdotr) virial_fdotr_compute();
}

/* ---------------------------------------------------------------------- */

void PairPolymorphic::allocate()
{
  allocated = 1;
  int n = atom->ntypes;

  memory->create(setflag,n+1,n+1,"pair:setflag");
  memory->create(cutsq,n+1,n+1,"pair:cutsq");

  map = new int[n+1];

  neighsize = 40;
  firstneighV = new int[neighsize];
  delxV = new double[neighsize];
  delyV = new double[neighsize];
  delzV = new double[neighsize];
  drV = new double[neighsize];
  firstneighW = new int[neighsize];
  delxW = new double[neighsize];
  delyW = new double[neighsize];
  delzW = new double[neighsize];
  drW = new double[neighsize];
  firstneighW1 = new int[neighsize];
}

/* ----------------------------------------------------------------------
   global settings 
------------------------------------------------------------------------- */

void PairPolymorphic::settings(int narg, char **arg)
{
  if (narg != 0) error->all(FLERR,"Illegal pair_style command");
}

/* ----------------------------------------------------------------------
   set coeffs for one or more type pairs
------------------------------------------------------------------------- */

void PairPolymorphic::coeff(int narg, char **arg)
{
  int i,j,n;

  if (!allocated) allocate();

  if (narg == 4 + atom->ntypes) {
     narg--;
     epsilon = atof(arg[narg]);
  } else if (narg != 3 + atom->ntypes) {
    error->all(FLERR,"Incorrect args for pair coefficients");
  }

  // insure I,J args are * *

  if (strcmp(arg[0],"*") != 0 || strcmp(arg[1],"*") != 0)
    error->all(FLERR,"Incorrect args for pair coefficients");

  // read args that map atom types to elements in potential file
  // map[i] = which element the Ith atom type is, -1 if NULL
  // nelements = # of unique elements
  // elements = list of element names

  if (elements) {
    for (i = 0; i < nelements; i++) delete [] elements[i];
    delete [] elements;
  }
  elements = new char*[atom->ntypes];
  for (i = 0; i < atom->ntypes; i++) elements[i] = NULL;

  nelements = 0;
  for (i = 3; i < narg; i++) {
    if (strcmp(arg[i],"NULL") == 0) {
      map[i-2] = -1;
      continue;
    }
    for (j = 0; j < nelements; j++)
      if (strcmp(arg[i],elements[j]) == 0) break;
    map[i-2] = j;
    if (j == nelements) {
      n = strlen(arg[i]) + 1;
      elements[j] = new char[n];
      strcpy(elements[j],arg[i]);
      nelements++;
    }
  }

  // read potential file and initialize potential parameters
  
  read_file(arg[2]);
  setup();

  // clear setflag since coeff() called once with I,J = * *

  n = atom->ntypes;
  for (int i = 1; i <= n; i++)
    for (int j = i; j <= n; j++)
      setflag[i][j] = 0;

  // set setflag i,j for type pairs where both are mapped to elements

  int count = 0;
  for (int i = 1; i <= n; i++)
    for (int j = i; j <= n; j++)
      if (map[i] >= 0 && map[j] >= 0) {
	setflag[i][j] = 1;
	count++;
      }

  if (count == 0) error->all(FLERR,"Incorrect args for pair coefficients");
}

/* ----------------------------------------------------------------------
   init specific to this pair style
------------------------------------------------------------------------- */

void PairPolymorphic::init_style()
{
  if (atom->tag_enable == 0)
<<<<<<< HEAD
    error->all(FLERR,"Pair style eqfree requires atom IDs");
  if (force->newton_pair == 0)
    error->all(FLERR,"Pair style eqfree requires newton pair on");
=======
    error->all(FLERR,"Pair style polymorphic requires atom IDs");
  if (force->newton_pair == 0)
    error->all(FLERR,"Pair style polymorphic requires newton pair on");
>>>>>>> 3b6a3f4e

  // need a full neighbor list

  int irequest = neighbor->request(this);
  neighbor->requests[irequest]->half = 0;
  neighbor->requests[irequest]->full = 1;
}

/* ----------------------------------------------------------------------
   init for one type pair i,j and corresponding j,i
------------------------------------------------------------------------- */

double PairPolymorphic::init_one(int i, int j)
{
  if (setflag[i][j] == 0) error->all(FLERR,"All pair coeffs are not set");

  return cutmax;
}

/* ---------------------------------------------------------------------- */

void PairPolymorphic::read_file(char *file)
{
  char line[MAXLINE],*ptr;
  int n;

  // open file on proc 0
  FILE *fp=NULL;
  if (comm->me == 0) {
<<<<<<< HEAD
    fp = fopen(file,"r");
    if (fp == NULL) {
      char str[128];
      sprintf(str,"Cannot open eqfree potential file %s",file);
=======
    fp = force->open_potential(file);
    if (fp == NULL) {
      char str[128];
      sprintf(str,"Cannot open polymorphic potential file %s",file);
>>>>>>> 3b6a3f4e
      error->one(FLERR,str);
    }
    // move past comments to first data line
    fgets(line,MAXLINE,fp);
    while (line == strchr(line,'#')) fgets(line,MAXLINE,fp);
    n = strlen(line) + 1;
  }
  MPI_Bcast(&n,1,MPI_INT,0,world);
  MPI_Bcast(line,n,MPI_CHAR,0,world);
  ptr = strtok(line," \t\n\r\f"); // 1st line, 1st token
  int ntypes = atoi(ptr);
  if (ntypes != nelements)
    error->all(FLERR,"Incorrect number of elements in potential file");
  match = new int[nelements];
  ptr = strtok(NULL," \t\n\r\f"); // 1st line, 2nd token
  eta = (atoi(ptr)>0) ? true:false;

  // map the elements in the potential file to LAMMPS atom types
  for (int i = 0; i < nelements; i++) {
    if (comm->me == 0) {
      fgets(line,MAXLINE,fp);
      n = strlen(line) + 1;
    }
    MPI_Bcast(&n,1,MPI_INT,0,world);
    MPI_Bcast(line,n,MPI_CHAR,0,world);
    ptr = strtok(line," \t\n\r\f"); // 1st token
    ptr = strtok(NULL," \t\n\r\f"); // 2st token
    ptr = strtok(NULL," \t\n\r\f"); // 3st token
    int j;
    for (j = 0; j < nelements; j++) {
      if (strcmp(ptr,elements[j]) == 0) break;
    }
    if (j == nelements) 
      error->all(FLERR,"Element not defined in potential file");
    match[i] = j;
  }
  // sizes
  if (comm->me == 0) {
    fgets(line,MAXLINE,fp);
    n = strlen(line) + 1;
  }
  MPI_Bcast(&n,1,MPI_INT,0,world);
  MPI_Bcast(line,n,MPI_CHAR,0,world);
  ptr = strtok(line," \t\n\r\f"); // 1st token
  nr = atoi(ptr);
  ptr = strtok(NULL," \t\n\r\f"); // 2nd token
  ng = atoi(ptr);
  ptr = strtok(NULL," \t\n\r\f"); // 3rd token
  nx = atoi(ptr);
  ptr = strtok(NULL," \t\n\r\f"); // 4th token
  maxX = atof(ptr);

  npair = nelements*(nelements+1)/2;
  ntriple = nelements*nelements*nelements;
  pairParameters = (PairParameters*)
    memory->srealloc(pairParameters,npair*sizeof(PairParameters),
    "pair:pairParameters");
  tripletParameters = (TripletParameters*)
    memory->srealloc(tripletParameters,ntriple*sizeof(TripletParameters),
    "pair:tripletParameters");

  // cutoffs
  for (int i = 0; i < npair; i++) {
    PairParameters & p = pairParameters[i];
    if (comm->me == 0) {
      fgets(line,MAXLINE,fp);
      n = strlen(line) + 1;
    }
    MPI_Bcast(&n,1,MPI_INT,0,world);
    MPI_Bcast(line,n,MPI_CHAR,0,world);
    ptr = strtok(line," \t\n\r\f"); // 1st token
    p.cut = atof(ptr);
    p.cutsq = p.cut*p.cut;
    ptr = strtok(NULL," \t\n\r\f"); // 2nd token
    p.xi = (atoi(ptr)>0) ? true:false;
  }

  // set cutmax to max of all params
  cutmax = 0.0;
  for (int i = 0; i < npair; i++) {
    PairParameters & p = pairParameters[i];
    if (p.cut > cutmax) cutmax = p.cut;
  }
  cutmaxsq = cutmax*cutmax;

  // start reading tabular functions
  double * singletable = new double[nr];
  for (int i = 0; i < npair; i++) { // U
    PairParameters & p = pairParameters[i];
    if (comm->me == 0) {
      grab(fp,nr,singletable);
    }
    MPI_Bcast(singletable,nr,MPI_DOUBLE,0,world);
    p.U = new tabularFunction(nr,0.0,p.cut);
    (p.U)->set_values(nr,0.0,p.cut,singletable,epsilon);
  }
  for (int i = 0; i < npair; i++) { // V
    PairParameters & p = pairParameters[i];
    if (comm->me == 0) {
      grab(fp,nr,singletable);
    }
    MPI_Bcast(singletable,nr,MPI_DOUBLE,0,world);
    p.V = new tabularFunction(nr,0.0,p.cut);
    (p.V)->set_values(nr,0.0,p.cut,singletable,epsilon);
  }
  for (int i = 0; i < npair; i++) { // W
    PairParameters & p = pairParameters[i];
    if (comm->me == 0) {
      grab(fp,nr,singletable);
    }
    MPI_Bcast(singletable,nr,MPI_DOUBLE,0,world);
    p.W = new tabularFunction(nr,0.0,p.cut);
    (p.W)->set_values(nr,0.0,p.cut,singletable,epsilon);
  }
  for (int i = 0; i < npair; i++) { // P
    PairParameters & p = pairParameters[i];
    if (comm->me == 0) {
      grab(fp,nr,singletable);
    }
    MPI_Bcast(singletable,nr,MPI_DOUBLE,0,world);
    p.P = new tabularFunction(nr,-cutmax,cutmax);
    (p.P)->set_values(nr,-cutmax,cutmax,singletable,epsilon);
  }
  delete singletable;
  singletable = new double[ng];
  for (int i = 0; i < ntriple; i++) { // G
    TripletParameters & p = tripletParameters[i];
    if (comm->me == 0) {
      grab(fp,ng,singletable);
    }
    MPI_Bcast(singletable,ng,MPI_DOUBLE,0,world);
    p.G = new tabularFunction(ng,-1.0,1.0);
    (p.G)->set_values(ng,-1.0,1.0,singletable,epsilon);
  }
  delete singletable;
  singletable = new double[nx];
  for (int i = 0; i < npair; i++) { // F
    PairParameters & p = pairParameters[i];
    if (comm->me == 0) {
      grab(fp,nx,singletable);
    }
    MPI_Bcast(singletable,nx,MPI_DOUBLE,0,world);
    p.F = new tabularFunction(nx,0.0,maxX);
    (p.F)->set_values(nx,0.0,maxX,singletable,epsilon);
  }
  delete singletable;
  if (comm->me == 0) {
    fclose(fp);
  }

}

/* ---------------------------------------------------------------------- */

void PairPolymorphic::setup()
{
  int i,j,k,n;

  memory->destroy(elem2param);
  memory->create(elem2param,nelements,nelements,"pair:elem2param");
  memory->destroy(elem3param);
  memory->create(elem3param,nelements,nelements,nelements,"pair:elem3param");

  // map atom pair to parameter index

  n = 0;
  for (i = 0; i < nelements; i++) {
    elem2param[match[i]][match[i]] = n;
    n++;
  }
  for (i = 0; i < nelements-1; i++) {
  for (j = i+1; j < nelements; j++) {
    elem2param[match[i]][match[j]] = n;
    elem2param[match[j]][match[i]] = n;
    n++;
  }
  }

  // map atom triplet to parameter index
  
  n = 0;
  for (i = 0; i < nelements; i++)
  for (j = 0; j < nelements; j++)
  for (k = 0; k < nelements; k++) {
    elem3param[match[i]][match[j]][match[k]] = n;
    n++;
  }

//   for debugging, call write_tables() to check the tabular functions 
//   if (comm->me == 0) {
//     write_tables(51);
//     error->all(FLERR,"Test potential tables");
//   }
}  

/* ----------------------------------------------------------------------
   attractive term
------------------------------------------------------------------------- */

void PairPolymorphic::attractive(PairParameters *p, TripletParameters *trip,
                            double prefactor, double rij, double rik,
                            double *delrij, double *delrik,
                            double *fi, double *fj, double *fk)
{
  double rij_hat[3],rik_hat[3];
  double rijinv,rikinv;

  rijinv = 1.0/rij;
  vec3_scale(rijinv,delrij,rij_hat);
  
  rikinv = 1.0/rik;
  vec3_scale(rikinv,delrik,rik_hat);

  ters_zetaterm_d(prefactor,rij_hat,rij,rik_hat,rik,fi,fj,fk,p,trip);
}

/* ---------------------------------------------------------------------- */

void PairPolymorphic::ters_zetaterm_d(double prefactor,
                                 double *rij_hat, double rij,
                                 double *rik_hat, double rik,
                                 double *dri, double *drj, double *drk,
                                 PairParameters *p, TripletParameters *trip)
{
  double gijk,gijk_d,ex_delr,ex_delr_d,fc,dfc,cos_theta;
  double dcosdri[3],dcosdrj[3],dcosdrk[3];

  cos_theta = vec3_dot(rij_hat,rik_hat);

  (p->W)->value(rik,fc,1,dfc,1);
  (p->P)->value(rij-(p->xi)*rik,ex_delr,1,ex_delr_d,1);
  (trip->G)->value(cos_theta,gijk,1,gijk_d,1);

  costheta_d(rij_hat,rij,rik_hat,rik,dcosdri,dcosdrj,dcosdrk);

  // compute the derivative wrt Ri
  // dri = -dfc*gijk*ex_delr*rik_hat;
  // dri += fc*gijk_d*ex_delr*dcosdri;
  // dri += fc*gijk*ex_delr_d*(rik_hat - rij_hat);

  vec3_scale(-dfc*gijk*ex_delr,rik_hat,dri);
  vec3_scaleadd(fc*gijk_d*ex_delr,dcosdri,dri,dri);
  vec3_scaleadd(fc*gijk*ex_delr_d,rik_hat,dri,dri);
  vec3_scaleadd(-fc*gijk*ex_delr_d,rij_hat,dri,dri);
  vec3_scale(prefactor,dri,dri);

  // compute the derivative wrt Rj
  // drj = fc*gijk_d*ex_delr*dcosdrj;
  // drj += fc*gijk*ex_delr_d*rij_hat;

  vec3_scale(fc*gijk_d*ex_delr,dcosdrj,drj);
  vec3_scaleadd(fc*gijk*ex_delr_d,rij_hat,drj,drj);
  vec3_scale(prefactor,drj,drj);

  // compute the derivative wrt Rk
  // drk = dfc*gijk*ex_delr*rik_hat;
  // drk += fc*gijk_d*ex_delr*dcosdrk;
  // drk += -fc*gijk*ex_delr_d*rik_hat;

  vec3_scale(dfc*gijk*ex_delr,rik_hat,drk);
  vec3_scaleadd(fc*gijk_d*ex_delr,dcosdrk,drk,drk);
  vec3_scaleadd(-fc*gijk*ex_delr_d,rik_hat,drk,drk);
  vec3_scale(prefactor,drk,drk);
}

/* ---------------------------------------------------------------------- */

void PairPolymorphic::costheta_d(double *rij_hat, double rij,
			     double *rik_hat, double rik,
			     double *dri, double *drj, double *drk)
{
  // first element is devative wrt Ri, second wrt Rj, third wrt Rk

  double cos_theta = vec3_dot(rij_hat,rik_hat);

  vec3_scaleadd(-cos_theta,rij_hat,rik_hat,drj);
  vec3_scale(1.0/rij,drj,drj);
  vec3_scaleadd(-cos_theta,rik_hat,rij_hat,drk);
  vec3_scale(1.0/rik,drk,drk);
  vec3_add(drj,drk,dri);
  vec3_scale(-1.0,dri,dri);
}

/* ----------------------------------------------------------------------
 *    grab n values from file fp and put them in list
 *       values can be several to a line
 *          only called by proc 0
 *          ------------------------------------------------------------------------- */
 
void PairPolymorphic::grab(FILE *fp, int n, double *list)
{
  char *ptr;
  char line[MAXLINE];
 
  int i = 0;
  while (i < n) {
    fgets(line,MAXLINE,fp);
    ptr = strtok(line," \t\n\r\f");
    list[i++] = atof(ptr);
    while (ptr = strtok(NULL," \t\n\r\f")) list[i++] = atof(ptr);
  }
}
 
/* ---------------------------------------------------------------------- */

void PairPolymorphic::write_tables(int npts)
{
  char tag[6] = "";
  if (comm->me != 0) sprintf(tag,"%d",comm->me);
  FILE* fp =  NULL;
  double  xmin,xmax,x,uf,vf,wf,pf,gf,ff,ufp,vfp,wfp,pfp,gfp,ffp;
  char line[MAXLINE];
  for (int i = 0; i < nelements; i++) {
  for (int j = 0; j < nelements; j++) {
    strcpy(line,elements[i]);
    strcat(line,elements[j]);
    strcat(line,"_UVW");
    strcat(line,tag);
    fp = fopen(line, "w");
    int iparam_ij = elem2param[i][j];
    PairParameters & pair = pairParameters[iparam_ij];
    xmin = (pair.U)->get_xmin();
    xmax = (pair.U)->get_xmax();
    double xl = xmax - xmin;
    xmin = xmin - 0.5*xl;
    xmax = xmax + 0.5*xl;
    for (int k = 0; k < npts; k++) {
      x = xmin + (xmax-xmin) * k / (npts-1);
      (pair.U)->value(x, uf, 1, ufp, 1);
      (pair.V)->value(x, vf, 1, vfp, 1);
      (pair.W)->value(x, wf, 1, wfp, 1);
      fprintf(fp,"%12.4f %12.4f %12.4f %12.4f %12.4f %12.4f %12.4f \n",x,uf,vf,wf,ufp,vfp,wfp);
    }
    fclose(fp);
  }
  }
  for (int i = 0; i < nelements; i++) {
  for (int j = 0; j < nelements; j++) {
    strcpy(line,elements[i]);
    strcat(line,elements[j]);
    strcat(line,"_P");
    strcat(line,tag);
    fp = fopen(line, "w");
    int iparam_ij = elem2param[i][j];
    PairParameters & pair = pairParameters[iparam_ij];
    xmin = (pair.P)->get_xmin();
    xmax = (pair.P)->get_xmax();
    double xl = xmax - xmin;
    xmin = xmin - 0.5*xl;
    xmax = xmax + 0.5*xl;
    for (int k = 0; k < npts; k++) {
      x = xmin + (xmax-xmin) * k / (npts-1);
      (pair.P)->value(x, pf, 1, pfp, 1);
      fprintf(fp,"%12.4f %12.4f %12.4f \n",x,pf,pfp);
    }
    fclose(fp);
  }
  }
  for (int i = 0; i < nelements; i++) {
  for (int j = 0; j < nelements; j++) {
  for (int k = 0; k < nelements; k++) {
    strcpy(line,elements[i]);
    strcat(line,elements[j]);
    strcat(line,elements[k]);
    strcat(line,"_G");
    strcat(line,tag);
    fp = fopen(line, "w");
    int iparam_ij = elem3param[i][j][k];
    TripletParameters & pair = tripletParameters[iparam_ij];
    xmin = (pair.G)->get_xmin();
    xmax = (pair.G)->get_xmax();
    for (int n = 0; n < npts; n++) {
      x = xmin + (xmax-xmin) * n / (npts-1);
      (pair.G)->value(x, gf, 1, gfp, 1);
      fprintf(fp,"%12.4f %12.4f %12.4f \n",x,gf,gfp);
    }
    fclose(fp);
  }
  }
  }
  for (int i = 0; i < nelements; i++) {
  for (int j = 0; j < nelements; j++) {
    strcpy(line,elements[i]);
    strcat(line,elements[j]);
    strcat(line,"_F");
    strcat(line,tag);
    fp = fopen(line, "w");
    int iparam_ij = elem2param[i][j];
    PairParameters & pair = pairParameters[iparam_ij];
    xmin = (pair.F)->get_xmin();
    xmax = (pair.F)->get_xmax();
    double xl = xmax - xmin;
    xmin = xmin - 0.5*xl;
    xmax = xmax + 0.5*xl;
    for (int k = 0; k < npts; k++) {
      x = xmin + (xmax-xmin) * k / (npts-1);
      (pair.F)->value(x, ff, 1, ffp, 1);
      fprintf(fp,"%12.4f %12.4f %12.4f \n",x,ff,ffp);
    }
    fclose(fp);
  }
  }

}
<|MERGE_RESOLUTION|>--- conflicted
+++ resolved
@@ -51,10 +51,7 @@
   tripletParameters = NULL;
   elem2param = NULL;
   elem3param = NULL;
-<<<<<<< HEAD
-=======
   map = NULL;
->>>>>>> 3b6a3f4e
   epsilon = 0.0;
   neighsize = 0;
   firstneighV = NULL;
@@ -106,14 +103,9 @@
 
 void PairPolymorphic::compute(int eflag, int vflag)
 {
-<<<<<<< HEAD
-  int i,j,k,ii,jj,kk,kk1,inum,jnum;
-  int itag,jtag,itype,jtype,ktype;
-=======
   tagint itag,jtag;
   int i,j,k,ii,jj,kk,kk1,inum,jnum;
   int itype,jtype,ktype;
->>>>>>> 3b6a3f4e
   int iparam_ii,iparam_jj,iparam_kk,iparam_ij,iparam_ik,iparam_ijk;
   double xtmp,ytmp,ztmp,delx,dely,delz,evdwl,fpair;
   double rsq,rsq1,rsq2,r0,r1,r2;
@@ -129,11 +121,7 @@
 
   double **x = atom->x;
   double **f = atom->f;
-<<<<<<< HEAD
-  int *tag = atom->tag;
-=======
   tagint *tag = atom->tag;
->>>>>>> 3b6a3f4e
   int *type = atom->type;
   int nlocal = atom->nlocal;
   int newton_pair = force->newton_pair;
@@ -549,15 +537,9 @@
 void PairPolymorphic::init_style()
 {
   if (atom->tag_enable == 0)
-<<<<<<< HEAD
-    error->all(FLERR,"Pair style eqfree requires atom IDs");
-  if (force->newton_pair == 0)
-    error->all(FLERR,"Pair style eqfree requires newton pair on");
-=======
     error->all(FLERR,"Pair style polymorphic requires atom IDs");
   if (force->newton_pair == 0)
     error->all(FLERR,"Pair style polymorphic requires newton pair on");
->>>>>>> 3b6a3f4e
 
   // need a full neighbor list
 
@@ -587,17 +569,10 @@
   // open file on proc 0
   FILE *fp=NULL;
   if (comm->me == 0) {
-<<<<<<< HEAD
-    fp = fopen(file,"r");
-    if (fp == NULL) {
-      char str[128];
-      sprintf(str,"Cannot open eqfree potential file %s",file);
-=======
     fp = force->open_potential(file);
     if (fp == NULL) {
       char str[128];
       sprintf(str,"Cannot open polymorphic potential file %s",file);
->>>>>>> 3b6a3f4e
       error->one(FLERR,str);
     }
     // move past comments to first data line
