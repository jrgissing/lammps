--- conflicted
+++ resolved
@@ -159,20 +159,9 @@
 	@echo 'make no-user              remove all user packages'
 	@echo 'make no-lib               remove all packages with external libs'
 	@echo ''
-<<<<<<< HEAD
-	@echo 'make package-update (pu) replace src files with package files'
-	@echo 'make package-overwrite   replace package files with src files'
-	@echo 'make package-diff (pd)   diff src files against package file'
-
-# backward compatibility
-yes-user-openmp no-user-openmp:
-	@echo 'The user-openmp package has been superseded by the user-omp package'
-	exit 1
-=======
 	@echo 'make package-update (pu)  replace src files with package files'
 	@echo 'make package-overwrite    replace package files with src files'
 	@echo 'make package-diff (pd)    diff src files against package file'
->>>>>>> 091fa33a
 
 yes-all:
 	@for p in $(PACKALL); do $(MAKE) yes-$$p; done
