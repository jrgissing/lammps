--- conflicted
+++ resolved
@@ -11,11 +11,7 @@
   else()
     set(FFT "KISS" CACHE STRING "FFT library for KSPACE package")
   endif()
-<<<<<<< HEAD
-  set(FFT_VALUES KISS ${FFTW} MKL CUFFT)
-=======
-  set(FFT_VALUES KISS FFTW3 MKL)
->>>>>>> 35cee904
+  set(FFT_VALUES KISS FFTW MKL CUFFT)
   set_property(CACHE FFT PROPERTY STRINGS ${FFT_VALUES})
   validate_option(FFT FFT_VALUES)
   string(TOUPPER ${FFT} FFT)
